const bcrypt = require("bcryptjs");
const {
  User,
  PinManagement,
  ReferralTracking,
  Wallet,
} = require("../models/DataBaseModel");
const PackageModel = require("../models/PackageModel");
const baseResponse = require("../../response/BaseResponse");
const { StatusCodes } = require("http-status-codes");
const JwtTokenUtil = require("../../middleware/JwtTokenUtil");
const mongoose = require("mongoose");
const logger = require("../../utils/logger");
const Joi = require("joi"); // Assuming Joi is used for validation

class AuthController {
  // User Registration Validation Schema
  registerSchema = Joi.object({
    referralCode: Joi.string().required(),
    pin: Joi.string().required(),
    name: Joi.string().required(),
    mobileNumber: Joi.string()
      .pattern(/^[6-9]\d{9}$/)
      .required()
      .messages({
        "string.pattern.base":
          "Invalid mobile number. It must be a 10-digit number starting with 6, 7, 8, or 9.",
        "any.required": "Mobile number is required.",
      }),
    email: Joi.string().email().optional().messages({
      "string.email": "Invalid email format.",
    }),
    password: Joi.string().min(6).required(),
  });

  // Login Validation Schema
  loginSchema = Joi.object({
    username: Joi.string().required(),
    password: Joi.string().required(),
  });

  // Get User Name by Referral Code
  async getUserNameByReferralCode(req, res) {
    const { referralCode } = req.params;

    try {
      // Find user by referral code
      const user = await User.findOne({ referralCode });

      if (!user) {
        return res
          .status(404)
          .send(
            baseResponse.errorResponseWithMessage(
              "User not found with the provided referral code"
            )
          );
      }

      // Return user's name
      return res.status(200).send(
        baseResponse.successResponseWithMessage("User fetched successfully", {
          name: user.name,
        })
      );
    } catch (error) {
      return res
        .status(500)
        .send(
          baseResponse.errorResponse(
            StatusCodes.INTERNAL_SERVER_ERROR,
            "Failed to fetch user",
            error
          )
        );
    }
  }

  async registerUser(req, res) {
    logger.info("Received request for user registration.");

    // Validate input schema
    const { error, value } = this.registerSchema.validate(req.body);
    if (error) {
      logger.warn(`Validation error: ${error.details[0].message}`);
      return res
        .status(400)
        .send(baseResponse.errorResponseWithMessage(error.details[0].message));
    }

    const { referralCode, pin, name, mobileNumber, email, password } = value;

    // Start a database session
    const session = await mongoose.startSession();
    session.startTransaction();

    try {
      // Check for existing user
      if (await User.exists({ $or: [{ mobileNumber }, { email }] })) {
        throw new Error("User already exists with this mobile number or email");
      }

      // Validate referral code
      const referrer = await User.findOne({ referralCode });
      if (!referrer) throw new Error("Invalid referral code");

      let pinDetails;

      const query = { pinCode: pin };
      if (referrer.userType !== "Admin") {
        query.assignedTo = referrer._id;
      }

      pinDetails = await PinManagement.findOne(query);

      // Validate pin
<<<<<<< HEAD
=======
      // const pinDetails = await PinManagement.findOne({
      //   pinCode: pin,
      //   assignedTo: referrer._id,
      // });

      const pinDetails = await PinManagement.findOne({
        pinCode: pin,
      });

>>>>>>> 03b68e2b
      if (!pinDetails || pinDetails.status === "used") {
        throw new Error("Invalid or used pin");
      }

      // Hash the password
      const hashedPassword = await bcrypt.hash(
        password,
        await bcrypt.genSalt(10)
      );

      // Determine referral parent
      const referralParent = await this.getReferralParent(referrer);

      // Create the new user
      const newUser = new User({
        name,
        mobileNumber,
        email,
        password: hashedPassword,
        referralCode: mobileNumber,
        parentReferralCode: referralParent._id,
        status: "active",
      });

      // Save user and referral tracking
      await newUser.save({ session });
      await ReferralTracking.create(
        [{ referrer: referralParent._id, referred: newUser._id }],
        { session }
      );

      // Update referral levels and wallet
      await this.updateReferralLevelsAndWallet(
        referralParent,
        referrer,
        pinDetails,
        session
      );

      // Update pin status
      await PinManagement.updateOne(
        { _id: pinDetails._id },
        { $set: { status: "used", updatedAt: new Date() } },
        { session }
      );

      // Commit transaction
      await session.commitTransaction();
      logger.info(`User registered successfully: ${newUser._id}`);

      return res.status(201).send(
        baseResponse.successResponseWithMessage(
          "User registered successfully",
          {
            userId: newUser._id,
            name: newUser.name,
            mobileNumber: newUser.mobileNumber,
          }
        )
      );
    } catch (error) {
      logger.error(`Error during registration: ${error.message}`);
      await session.abortTransaction();
      return res
        .status(400)
        .send(baseResponse.errorResponseWithMessage(error.message));
    } finally {
      session.endSession();
    }
  }

  /**
   * Helper function to update referral levels and wallets.
   */
  async updateReferralLevelsAndWallet(
    referralParent,
    referrer,
    pinDetails,
    session
  ) {
    // Recalculate levels
    const updatedLevelParent = await this.calculateUserLevel(
      referralParent._id
    );
    const updatedLevelReferrer = await this.calculateReferreUserLevel(
      referrer._id
    );

    // Update referral parent's level and rank
    await User.findByIdAndUpdate(
      referralParent._id,
      { $set: { level: updatedLevelParent, rank: updatedLevelParent } },
      { session }
    );

    logger.info(
      `Updated referral parent level: ${referralParent._id} to Level ${updatedLevelParent}`
    );

    // Update referrer's level and rank
    await User.findByIdAndUpdate(
      referrer._id,
      { $set: { level: updatedLevelReferrer, rank: updatedLevelReferrer } },
      { session }
    );

    logger.info(
      `Updated referrer level: ${referrer._id} to Level ${updatedLevelReferrer}`
    );

    // Update wallet and other metrics
    await this.updateReferrerWallet(
      referralParent._id,
      referrer,
      pinDetails,
      updatedLevelReferrer,
      updatedLevelParent,
      session
    );
  }

  // Helper Method: Determine referral parent
  async getReferralParent(referrer) {
    const referrerChildren = await ReferralTracking.find({
      referrer: referrer._id,
    });
    if (referrerChildren.length >= 5) {
      const eligibleChild = await User.aggregate([
        {
          $lookup: {
            from: "referraltrackings",
            localField: "_id",
            foreignField: "referrer",
            as: "referralDetails",
          },
        },
        {
          $match: {
            _id: { $in: referrerChildren.map((child) => child.referred) },
            "referralDetails.5": { $exists: false }, // Users with fewer than 5 referrals
          },
        },
        { $limit: 1 },
      ]);

      if (eligibleChild.length > 0) {
        return eligibleChild[0];
      } else {
        return referrer; // Fallback explicitly stated
      }
    } else {
      return referrer; // Referrer has fewer than 5 children
    }
  }

  async updateReferrerWallet(
    referrerId,
    referral,
    pinDetails,
    updatedLevelReferral,
    updatedLevel,
    session
  ) {
    const packageDetails = await PackageModel.findOne({
      _id: pinDetails.packageId,
    });
    let income = 0;
    let indirectIncome = 0;

    const levelIncomeMap = {
      60: {
        1: 4,
        2: 3,
        3: 2,
        4: 1,
        5: 1,
        6: 1,
        7: 1,
        8: 0.5,
        9: 0.3,
        default: 0.2,
      },
      200: {
        1: 10,
        2: 6,
        3: 4,
        4: 1.5,
        5: 1.5,
        6: 1.5,
        7: 1.5,
        8: 1,
        9: 0.6,
        default: 0.4,
      },
      1300: {
        1: 64,
        2: 48,
        3: 34,
        4: 20,
        5: 20,
        6: 20,
        7: 20,
        8: 10,
        9: 8,
        default: 2,
      },
    };

    const productPrice = Number(packageDetails.productPrice);

    const packageIncome = levelIncomeMap[productPrice] || {};
    income =
      (packageIncome[updatedLevel] || packageIncome.default) +
      packageDetails.directIncome;

    if (referrerId !== referral._id) {
      indirectIncome =
        updatedLevel === updatedLevelReferral
          ? packageIncome[updatedLevelReferral] || packageIncome.default
          : 0;
    }

    const updateWallet = async (userId, incomeField, amount) => {
      const wallet = await Wallet.findOne({ user: userId });
      if (!wallet) {
        const newWallet = new Wallet({ user: userId, [incomeField]: amount });
        await newWallet.save({ session });
      } else {
        await Wallet.findOneAndUpdate(
          { user: userId },
          {
            $inc: { [incomeField]: amount },
            $set: { updatedAt: new Date() },
          },
          { session }
        );
      }
    };

    if (referrerId === referral._id) {
      await updateWallet(referrerId, "directReferralIncome", income);
    } else {
      await updateWallet(
        referral._id,
        "indirectReferralIncome",
        indirectIncome
      );
    }
  }

  // calculate user level function
  async calculateUserLevel(userId) {
    // Fetch direct and indirect referrals in parallel for better performance
    const [directReferrals, indirectReferrals] = await Promise.all([
      ReferralTracking.countDocuments({ referrer: userId }),
      ReferralTracking.countDocuments({
        referrer: { $ne: userId },
        referred: userId,
      }),
    ]);

    console.log(`${directReferrals} directReferrals`);
    console.log(`${indirectReferrals} indirectReferrals`);

    const totalCount = directReferrals + indirectReferrals;
    console.log(`${totalCount} totalCount`);

    // Determine the level based on the thresholds
    if (totalCount >= 9765625) return 10;
    if (totalCount >= 1953125) return 9;
    if (totalCount >= 390625) return 8;
    if (totalCount >= 78125) return 7;
    if (totalCount >= 15625) return 6;
    if (totalCount >= 3125) return 5;
    if (totalCount >= 625) return 4;
    if (totalCount >= 125) return 3;
    if (totalCount >= 25) return 2;

    return 1; // Default level
  }

  // calculate user referre level
  async calculateReferreUserLevel(userId) {
    // Fetch direct and indirect referrals in parallel for better performance
    const [directReferrals, indirectReferrals] = await Promise.all([
      ReferralTracking.countDocuments({ referrer: userId }),
      ReferralTracking.countDocuments({
        referrer: { $ne: userId },
        referred: userId,
      }),
    ]);

    console.log(`${directReferrals} directReferrals`);
    console.log(`${indirectReferrals} indirectReferrals`);

    const totalCount = directReferrals + indirectReferrals;
    console.log(`${totalCount} totalCount`);

    // Determine the level based on the thresholds
    if (totalCount >= 9765625) return 10;
    if (totalCount >= 1953125) return 9;
    if (totalCount >= 390625) return 8;
    if (totalCount >= 78125) return 7;
    if (totalCount >= 15625) return 6;
    if (totalCount >= 3125) return 5;
    if (totalCount >= 625) return 4;
    if (totalCount >= 125) return 3;
    if (totalCount >= 25) return 2;

    return 1; // Default level
  }

  // Login Method
  async loginUser(req, res) {
    logger.info("Received request for user login.");
    const { error, value } = this.loginSchema.validate(req.body);
    if (error) {
      logger.warn(`Validation error during login: ${error.details[0].message}`);
      return res
        .status(400)
        .send(baseResponse.errorResponseWithMessage(error.details[0].message));
    }

    const session = await mongoose.startSession();
    session.startTransaction();

    try {
      logger.info("Finding user by mobile number.");
      const existingUser = await User.findOne(
        { mobileNumber: value.username },
        null,
        { session }
      );

      if (!existingUser) {
        logger.warn("User not found for the provided mobile number.");
        await session.abortTransaction();
        session.endSession();
        return res
          .status(400)
          .send(
            baseResponse.errorResponseWithData(
              StatusCodes.BAD_REQUEST,
              "User Not Found with this mobile number."
            )
          );
      }

      logger.info("Verifying user password.");
      const isPasswordValid = await this.verifyPassword(
        value.password,
        existingUser.password
      );

      if (!isPasswordValid) {
        logger.warn("Invalid credentials provided during login.");
        await session.abortTransaction();
        session.endSession();
        return res
          .status(401)
          .send(
            baseResponse.errorResponseWithData(
              StatusCodes.UNAUTHORIZED,
              "Invalid credentials"
            )
          );
      }

      // Create token payload
      const plainTokenPayload = {
        id: existingUser._id,
        name: existingUser.name,
        mobileNumber: existingUser.mobileNumber,
        email: existingUser.email,
        userType: existingUser.userType,
      };

      const token = JwtTokenUtil.createToken(plainTokenPayload);

      // Prepare response data
      const responseData = {
        user: {
          id: existingUser._id,
          name: existingUser.name,
          mobileNumber: existingUser.mobileNumber,
          email: existingUser.email,
          status: existingUser.status,
          referralCode: existingUser.referralCode,
        },
        token,
      };

      // Commit the transaction
      await session.commitTransaction();
      session.endSession();

      // Return success response
      return res
        .status(200)
        .send(
          baseResponse.successResponseWithMessage(
            "User Login successful",
            responseData
          )
        );
    } catch (error) {
      logger.error(`Error during user login: ${error.message}`);
      await session.abortTransaction();
      session.endSession();

      // Return error response
      return res
        .status(500)
        .send(
          baseResponse.errorResponse(
            StatusCodes.INTERNAL_SERVER_ERROR,
            "Login failed",
            error
          )
        );
    }
  }

  // Password Verification Method
  async verifyPassword(inputPassword, hashedPassword) {
    try {
      return await bcrypt.compare(inputPassword, hashedPassword);
    } catch (error) {
      console.error("Password verification error:", error);
      return false;
    }
  }

  // Generate Unique Referral Code
  generateReferralCode() {
    const characters = "ABCDEFGHIJKLMNOPQRSTUVWXYZ0123456789";
    let referralCode = "";

    for (let i = 0; i < 8; i++) {
      const randomIndex = Math.floor(Math.random() * characters.length);
      referralCode += characters[randomIndex];
    }

    return referralCode;
  }
}

module.exports = new AuthController();<|MERGE_RESOLUTION|>--- conflicted
+++ resolved
@@ -114,18 +114,7 @@
       pinDetails = await PinManagement.findOne(query);
 
       // Validate pin
-<<<<<<< HEAD
-=======
-      // const pinDetails = await PinManagement.findOne({
-      //   pinCode: pin,
-      //   assignedTo: referrer._id,
-      // });
-
-      const pinDetails = await PinManagement.findOne({
-        pinCode: pin,
-      });
-
->>>>>>> 03b68e2b
+      
       if (!pinDetails || pinDetails.status === "used") {
         throw new Error("Invalid or used pin");
       }
